--- conflicted
+++ resolved
@@ -12,12 +12,8 @@
     "debug": "node --inspect-brk server"
   },
   "dependencies": {
-<<<<<<< HEAD
-    "@tanstack/react-router": "0.0.1-beta.8",
-    "@tanstack/react-router-devtools": "0.0.1-beta.8",
-=======
     "@tanstack/react-router": "0.0.1-beta.9",
->>>>>>> 5143aac8
+    "@tanstack/react-router-devtools": "0.0.1-beta.9",
     "axios": "^1.1.3",
     "react": "^18.2.0",
     "react-dom": "^18.2.0"
