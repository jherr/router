--- conflicted
+++ resolved
@@ -12,12 +12,8 @@
     "debug": "node --inspect-brk server"
   },
   "dependencies": {
-<<<<<<< HEAD
     "@tanstack/react-start": "0.0.1-beta.96",
-    "@tanstack/react-loaders": "0.0.1-beta.96",
-=======
     "@tanstack/react-loaders": "0.0.1-beta.105",
->>>>>>> 6d6fa4d1
     "@tanstack/router": "0.0.1-beta.104",
     "@tanstack/router-devtools": "0.0.1-beta.104",
     "@tanstack/router-cli": "0.0.1-beta.69",
