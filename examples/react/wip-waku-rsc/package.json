--- conflicted
+++ resolved
@@ -9,20 +9,15 @@
     "start": "waku start --with-ssr"
   },
   "dependencies": {
-<<<<<<< HEAD
     "express": "^4.18.2",
     "react": "18.3.0-canary-7118f5dd7-20230705",
     "react-dom": "18.3.0-canary-7118f5dd7-20230705",
     "react-server-dom-webpack": "18.3.0-canary-7118f5dd7-20230705",
-    "waku": "0.14.0"
-=======
+    "waku": "0.14.0",
     "@tanstack/router": "0.0.1-beta.139",
     "@tanstack/router-devtools": "0.0.1-beta.139",
     "@vitejs/plugin-react": "^1.1.3",
-    "react": "^18.2.0",
-    "react-dom": "^18.2.0",
     "vite": "^2.8.6"
->>>>>>> be6e251d
   },
   "devDependencies": {
     "@types/react": "^18.2.8",
